--- conflicted
+++ resolved
@@ -1,4 +1,5 @@
-﻿namespace FSharp.DataFrame
+﻿#nowarn "10001"
+namespace FSharp.DataFrame
 
 // ------------------------------------------------------------------------------------------------
 // Construction
@@ -45,13 +46,8 @@
   static member FromRows<'K,'V,'S when 'S :> Series<'K, 'V>>(rows:seq<'S>) = 
     FrameUtils.fromRows(Series(rows |> Seq.mapi (fun i _ -> i), rows))
 
-<<<<<<< HEAD
   static member FromColumns(cols) = 
     FrameUtils.fromColumns(cols)
-
-  static member FromColumns(cols) = 
-    let names, values = cols |> Seq.map(fun (KeyValue(k,v)) -> k,v) |> List.ofSeq |> List.unzip
-    FrameUtils.fromColumns(Series(names, values))
 
   /// Creates a data frame with ordinal Integer index from a sequence of rows.
   /// The column indices of individual rows are unioned, so if a row has fewer
@@ -65,13 +61,11 @@
     df.Join(other, kind=JoinKind.Left)
 
   // TODO: Add the above to F# API
-=======
-  [<CompilerMessage("This method is not intended for use from F#.", 10001, IsHidden=true, IsError=false)>]
-  static member FromColumns<'RowKey, 'ColKey, 'V when 'RowKey : equality and 'ColKey : equality>(cols:seq<KeyValuePair<'ColKey, Series<'RowKey, 'V>>>) = 
+  [<CompilerMessage("This method is not intended for use from F#.", 10001, IsHidden=true, IsError=false)>]
+  static member FromColumns(cols:seq<KeyValuePair<_, _>>) = 
     let colKeys = cols |> Seq.map (fun kvp -> kvp.Key)
     let colSeries = cols |> Seq.map (fun kvp -> kvp.Value)
     FrameUtils.fromColumns(Series(colKeys, colSeries))
->>>>>>> 3943816e
 
 [<AutoOpen>]
 module FSharpFrameExtensions =
@@ -219,10 +213,6 @@
   [<Extension>]
   static member Transpose(frame:Frame<'TRowKey, 'TColumnKey>) = 
     frame.Columns |> Frame.ofRows
-<<<<<<< HEAD
-
 
 type KeyValuePair =
-  static member Create<'K, 'V>(key:'K, value:'V) = KeyValuePair(key, value)
-=======
->>>>>>> 3943816e
+  static member Create<'K, 'V>(key:'K, value:'V) = KeyValuePair(key, value)